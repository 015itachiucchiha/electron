version: 2.1

parameters:
  upload-to-s3:
    type: string
    default: '1'

  run-lint:
    type: boolean
    default: true

  run-build-linux:
    type: boolean
    default: true

  run-build-mac:
    type: boolean
    default: true

  run-linux-x64-publish:
    type: boolean
    default: false

  run-linux-ia32-publish:
    type: boolean
    default: false

  run-linux-arm-publish:
    type: boolean
    default: false

  run-linux-arm64-publish:
    type: boolean
    default: false

  run-osx-publish:
    type: boolean
    default: false

  run-mas-publish:
    type: boolean
    default: false

  run-linux-publish:
    type: boolean
    default: false

  run-macos-publish:
    type: boolean
    default: false

# The config expects the following environment variables to be set:
#  - "SLACK_WEBHOOK" Slack hook URL to send notifications.
#
# The publishing scripts expect access tokens to be defined as env vars,
# but those are not covered here.
#
# CircleCI docs on variables:
# https://circleci.com/docs/2.0/env-vars/

# Build machines configs.
docker-image: &docker-image
  docker:
    - image: electronjs/build:d09fd95029bd8c1c73069888231b29688ef385ed

machine-linux-medium: &machine-linux-medium
  <<: *docker-image
  resource_class: medium

machine-linux-xlarge: &machine-linux-xlarge
  <<: *docker-image
  resource_class: xlarge

machine-linux-2xlarge: &machine-linux-2xlarge
  <<: *docker-image
  resource_class: 2xlarge+

machine-mac: &machine-mac
  macos:
    xcode: "11.1.0"

machine-mac-large: &machine-mac-large
  resource_class: large
  macos:
    xcode: "11.1.0"

# Build configurations options.
env-testing-build: &env-testing-build
  GN_CONFIG: //electron/build/args/testing.gn
  CHECK_DIST_MANIFEST: '1'

env-release-build: &env-release-build
  GN_CONFIG: //electron/build/args/release.gn
  STRIP_BINARIES: true
  GENERATE_SYMBOLS: true
  CHECK_DIST_MANIFEST: '1'

env-headless-testing: &env-headless-testing
  DISPLAY: ':99.0'

env-stack-dumping: &env-stack-dumping
  ELECTRON_ENABLE_STACK_DUMPING: '1'

env-browsertests: &env-browsertests
  GN_CONFIG: //electron/build/args/native_tests.gn
  BUILD_TARGET: electron/spec:chromium_browsertests
  TESTS_CONFIG: src/electron/spec/configs/browsertests.yml

env-unittests: &env-unittests
  GN_CONFIG: //electron/build/args/native_tests.gn
  BUILD_TARGET: electron/spec:chromium_unittests
  TESTS_CONFIG: src/electron/spec/configs/unittests.yml

# Build targets options.
env-ia32: &env-ia32
  GN_EXTRA_ARGS: 'target_cpu = "x86"'
  NPM_CONFIG_ARCH: ia32
  TARGET_ARCH: ia32

env-arm: &env-arm
  GN_EXTRA_ARGS: 'target_cpu = "arm"'
  MKSNAPSHOT_TOOLCHAIN: //build/toolchain/linux:clang_arm
  BUILD_NATIVE_MKSNAPSHOT: 1
  TARGET_ARCH: arm

env-arm64: &env-arm64
  GN_EXTRA_ARGS: 'target_cpu = "arm64" fatal_linker_warnings = false enable_linux_installer = false'
  MKSNAPSHOT_TOOLCHAIN: //build/toolchain/linux:clang_arm64
  BUILD_NATIVE_MKSNAPSHOT: 1
  TARGET_ARCH: arm64

env-mas: &env-mas
  GN_EXTRA_ARGS: 'is_mas_build = true'
  MAS_BUILD: 'true'

# Misc build configuration options.
env-enable-sccache: &env-enable-sccache
  USE_SCCACHE: true

env-send-slack-notifications: &env-send-slack-notifications
  NOTIFY_SLACK: true
  
env-global: &env-global
  ELECTRON_OUT_DIR: Default

env-linux-medium: &env-linux-medium
  <<: *env-global
  NUMBER_OF_NINJA_PROCESSES: 3

env-linux-2xlarge: &env-linux-2xlarge
  <<: *env-global
  NUMBER_OF_NINJA_PROCESSES: 34

env-linux-2xlarge-release: &env-linux-2xlarge-release
  <<: *env-global
  NUMBER_OF_NINJA_PROCESSES: 16

env-machine-mac: &env-machine-mac
  <<: *env-global
  NUMBER_OF_NINJA_PROCESSES: 6

env-mac-large: &env-mac-large
  <<: *env-global
  NUMBER_OF_NINJA_PROCESSES: 18

env-mac-large-release: &env-mac-large-release
  <<: *env-global
  NUMBER_OF_NINJA_PROCESSES: 8

env-ninja-status: &env-ninja-status
  NINJA_STATUS: "[%r processes, %f/%t @ %o/s : %es] "

env-disable-run-as-node: &env-disable-run-as-node
  GN_BUILDFLAG_ARGS: 'enable_run_as_node = false'

env-32bit-release: &env-32bit-release
  # Set symbol level to 1 for 32 bit releases because of https://crbug.com/648948
  GN_BUILDFLAG_ARGS: 'symbol_level = 1'

env-macos-build: &env-macos-build
  # Disable pre-compiled headers to reduce out size, only useful for rebuilds
  GN_BUILDFLAG_ARGS: 'enable_precompiled_headers = false'

# Individual (shared) steps.
step-maybe-notify-slack-failure: &step-maybe-notify-slack-failure
  run:
    name: Send a Slack notification on failure
    command: |
      if [ "$NOTIFY_SLACK" == "true" ]; then
        export MESSAGE="Build failed for *<$CIRCLE_BUILD_URL|$CIRCLE_JOB>* nightly build from *$CIRCLE_BRANCH*."
        curl -g -H "Content-Type: application/json" -X POST \
        -d "{\"text\": \"$MESSAGE\", \"attachments\": [{\"color\": \"#FC5C3C\",\"title\": \"$CIRCLE_JOB nightly build results\",\"title_link\": \"$CIRCLE_BUILD_URL\"}]}" $SLACK_WEBHOOK
      fi
    when: on_fail

step-maybe-notify-slack-success: &step-maybe-notify-slack-success
  run:
    name: Send a Slack notification on success
    command: |
      if [ "$NOTIFY_SLACK" == "true" ]; then
        export MESSAGE="Build succeeded for *<$CIRCLE_BUILD_URL|$CIRCLE_JOB>* nightly build from *$CIRCLE_BRANCH*."
        curl -g -H "Content-Type: application/json" -X POST \
        -d "{\"text\": \"$MESSAGE\", \"attachments\": [{\"color\": \"good\",\"title\": \"$CIRCLE_JOB nightly build results\",\"title_link\": \"$CIRCLE_BUILD_URL\"}]}" $SLACK_WEBHOOK
      fi
    when: on_success

step-checkout-electron: &step-checkout-electron
  checkout:
    path: src/electron

step-depot-tools-get: &step-depot-tools-get
  run:
    name: Get depot tools
    command: |
      git clone --depth=1 https://chromium.googlesource.com/chromium/tools/depot_tools.git

step-depot-tools-add-to-path: &step-depot-tools-add-to-path
  run:
    name: Add depot tools to PATH
    command: echo 'export PATH="$PATH:'"$PWD"'/depot_tools"' >> $BASH_ENV

step-gclient-sync: &step-gclient-sync
  run:
    name: Gclient sync
    command: |
      # If we did not restore a complete sync then we need to sync for realz
      if [ ! -s "src/electron/.circle-sync-done" ]; then
        gclient config \
          --name "src/electron" \
          --unmanaged \
          $GCLIENT_EXTRA_ARGS \
          "$CIRCLE_REPOSITORY_URL"

        ELECTRON_USE_THREE_WAY_MERGE_FOR_PATCHES=1 gclient sync --with_branch_heads --with_tags
        # Re-export all the patches to check if there were changes.
        python src/electron/script/export_all_patches.py src/electron/patches/config.json
        cd src/electron
        git update-index --refresh || true
        if ! git diff-index --quiet HEAD --; then
          # There are changes to the patches. Make a git commit with the updated patches
          git add patches
          GIT_COMMITTER_NAME="Electron Bot" GIT_COMMITTER_EMAIL="anonymous@electronjs.org" git commit -m "update patches" --author="Electron Bot <anonymous@electronjs.org>"
          # Export it
          mkdir -p ../../patches
          git format-patch -1 --stdout --keep-subject --no-stat --full-index > ../../patches/update-patches.patch
          echo
          echo "======================================================================"
          echo "There were changes to the patches when applying."
          echo "Check the CI artifacts for a patch you can apply to fix it."
          echo "======================================================================"
          exit 1
        fi
      fi

step-setup-env-for-build: &step-setup-env-for-build
  run:
    name: Setup Environment Variables
    command: |
      # To find `gn` executable.
      echo 'export CHROMIUM_BUILDTOOLS_PATH="'"$PWD"'/src/buildtools"' >> $BASH_ENV

      if [ "$USE_SCCACHE" == "true" ]; then
        # https://github.com/mozilla/sccache
        SCCACHE_PATH="$PWD/src/electron/external_binaries/sccache"
        echo 'export SCCACHE_PATH="'"$SCCACHE_PATH"'"' >> $BASH_ENV
        if [ "$CIRCLE_PR_NUMBER" != "" ]; then
          #if building a fork set readonly access to sccache
          echo 'export SCCACHE_BUCKET="electronjs-sccache-ci"' >> $BASH_ENV
          echo 'export SCCACHE_TWO_TIER=true' >> $BASH_ENV
        fi
      fi

step-setup-goma-for-build: &step-setup-goma-for-build
  run:
    name: Setup Goma
    command: |
      echo 'export USE_GOMA=true' >> $BASH_ENV
      if [ "`uname`" == "Linux" ]; then
        echo 'export NUMBER_OF_NINJA_PROCESSES=300' >> $BASH_ENV
      else
        echo 'export NUMBER_OF_NINJA_PROCESSES=25' >> $BASH_ENV
      fi
      if [ ! -z "$RAW_GOMA_AUTH" ]; then
        echo $RAW_GOMA_AUTH > ~/.goma_oauth2_config
      fi
      git clone https://github.com/electron/build-tools.git
      cd build-tools
      npm install
      mkdir third_party
      node -e "require('./src/utils/goma.js').downloadAndPrepare()"
      node -e "require('./src/utils/goma.js').ensure()"
      echo 'export GN_GOMA_FILE='`node -e "console.log(require('./src/utils/goma.js').gnFilePath)"` >> $BASH_ENV
      echo 'export LOCAL_GOMA_DIR='`node -e "console.log(require('./src/utils/goma.js').dir)"` >> $BASH_ENV
      cd ..

step-restore-brew-cache: &step-restore-brew-cache
  restore_cache:
    paths:
      - /usr/local/Homebrew
    keys:
      - v1-brew-cache-{{ arch }}

step-save-brew-cache: &step-save-brew-cache
  save_cache:
    paths:
      - /usr/local/Homebrew
    key: v1-brew-cache-{{ arch }}
    name: Persisting brew cache

step-get-more-space-on-mac: &step-get-more-space-on-mac
  run:
    name: Free up space on MacOS
    command: |
      if [ "`uname`" == "Darwin" ]; then
        sudo rm -rf /Library/Developer/CoreSimulator
        sudo rm -rf /Applications/Xcode.app/Contents/Developer/Platforms/AppleTVOS.platform
        sudo rm -rf /Applications/Xcode.app/Contents/Developer/Platforms/iPhoneOS.platform
        sudo rm -rf /Applications/Xcode.app/Contents/Developer/Platforms/WatchOS.platform
        sudo rm -rf /Applications/Xcode.app/Contents/Developer/Platforms/WatchSimulator.platform
        sudo rm -rf /Applications/Xcode.app/Contents/Developer/Platforms/AppleTVSimulator.platform
        sudo rm -rf /Applications/Xcode.app/Contents/Developer/Platforms/iPhoneSimulator.platform
      fi

# On macOS delete all .git directories under src/ expect for
# third_party/angle/ because of build time generation of file
# gen/angle/commit.h depends on third_party/angle/.git/HEAD
# https://chromium-review.googlesource.com/c/angle/angle/+/2074924
# TODO: maybe better to always leave out */.git/HEAD file for all targets ?
step-delete-git-directories: &step-delete-git-directories
  run:
    name: Delete all .git directories under src on MacOS to free space
    command: |
      if [ "`uname`" == "Darwin" ]; then
        cd src
        ( find . -type d -name ".git" -not -path "./third_party/angle/*" ) | xargs rm -rf
      fi

# On macOS the yarn install command during gclient sync was run on a linux
# machine and therefore installed a slightly different set of dependencies
# Notably "fsevents" is a macOS only dependency, we rerun yarn install once
# we are on a macOS machine to get the correct state
step-install-npm-deps-on-mac: &step-install-npm-deps-on-mac
  run:
    name: Install node_modules on MacOS
    command: |
      if [ "`uname`" == "Darwin" ]; then
        cd src/electron
        node script/yarn install
      fi

# This step handles the differences between the linux "gclient sync"
# and the expected state on macOS
step-fix-sync-on-mac: &step-fix-sync-on-mac
  run:
    name: Fix Sync on macOS
    command: |
      if [ "`uname`" == "Darwin" ]; then
        # Fix Clang Install (wrong binary)
        rm -rf src/third_party/llvm-build
        python src/tools/clang/scripts/update.py
        # Fix Framework Header Installs (symlinks not retained)
        rm -rf src/electron/external_binaries
        python src/electron/script/update-external-binaries.py
      fi

step-install-signing-cert-on-mac: &step-install-signing-cert-on-mac
  run:
    name: Import and trust self-signed codesigning cert on MacOS
    command: |
      if [ "`uname`" == "Darwin" ]; then
        cd src/electron
        ./script/codesign/generate-identity.sh
      fi

step-install-gnutar-on-mac: &step-install-gnutar-on-mac
  run:
    name: Install gnu-tar on macos
    command: |
      if [ "`uname`" == "Darwin" ]; then
        brew update
        brew install gnu-tar
        ln -fs /usr/local/bin/gtar /usr/local/bin/tar
      fi

step-gn-gen-default: &step-gn-gen-default
  run:
    name: Default GN gen
    command: |
      cd src
      if [ "$USE_GOMA" == "true" ]; then
        gn gen out/Default --args="import(\"$GN_CONFIG\") import(\"$GN_GOMA_FILE\") $GN_EXTRA_ARGS $GN_BUILDFLAG_ARGS"
      else
        gn gen out/Default --args="import(\"$GN_CONFIG\") cc_wrapper=\"$SCCACHE_PATH\" $GN_EXTRA_ARGS $GN_BUILDFLAG_ARGS"
      fi

step-gn-check: &step-gn-check
  run:
    name: GN check
    command: |
      cd src
      gn check out/Default //electron:electron_lib
      gn check out/Default //electron:electron_app
      gn check out/Default //electron:manifests
      gn check out/Default //electron/shell/common/api:mojo
      # Check the hunspell filenames
      node electron/script/gen-hunspell-filenames.js --check

step-electron-build: &step-electron-build
  run:
    name: Electron build
    no_output_timeout: 30m
    command: |
      # On arm platforms we generate a cross-arch ffmpeg that ninja does not seem
      # to realize is not correct / should be rebuilt.  We delete it here so it is
      # rebuilt
      if [ "$TRIGGER_ARM_TEST" == "true" ]; then
        rm -f src/out/Default/libffmpeg.so
      fi
      cd src
      ninja -C out/Default electron -j $NUMBER_OF_NINJA_PROCESSES

step-native-unittests-build: &step-native-unittests-build
  run:
    name: Build native test targets
    no_output_timeout: 30m
    command: |
      cd src
      ninja -C out/Default shell_browser_ui_unittests -j $NUMBER_OF_NINJA_PROCESSES

step-maybe-electron-dist-strip: &step-maybe-electron-dist-strip
  run:
    name: Strip electron binaries
    command: |
      if [ "$STRIP_BINARIES" == "true" ] && [ "`uname`" == "Linux" ]; then
        if [ x"$TARGET_ARCH" == x ]; then
          target_cpu=x64
        elif [ "$TARGET_ARCH" == "ia32" ]; then
          target_cpu=x86
        else
          target_cpu="$TARGET_ARCH"
        fi
        cd src
        electron/script/copy-debug-symbols.py --target-cpu="$target_cpu" --out-dir=out/Default/debug --compress
        electron/script/strip-binaries.py --target-cpu="$target_cpu"
        electron/script/add-debug-link.py --target-cpu="$target_cpu" --debug-dir=out/Default/debug
      fi

step-electron-dist-build: &step-electron-dist-build
  run:
    name: Build dist.zip
    command: |
      cd src
      if [ "$SKIP_DIST_ZIP" != "1" ]; then
        ninja -C out/Default electron:electron_dist_zip
        if [ "$CHECK_DIST_MANIFEST" == "1" ]; then
          if [ "`uname`" == "Darwin" ]; then
            target_os=mac
            target_cpu=x64
            if [ x"$MAS_BUILD" == x"true" ]; then
              target_os=mac_mas
            fi
          elif [ "`uname`" == "Linux" ]; then
            target_os=linux
            if [ x"$TARGET_ARCH" == x ]; then
              target_cpu=x64
            elif [ "$TARGET_ARCH" == "ia32" ]; then
              target_cpu=x86
            else
              target_cpu="$TARGET_ARCH"
            fi
          else
            echo "Unknown system: `uname`"
            exit 1
          fi
          electron/script/zip_manifests/check-zip-manifest.py out/Default/dist.zip electron/script/zip_manifests/dist_zip.$target_os.$target_cpu.manifest
        fi
      fi

step-electron-dist-store: &step-electron-dist-store
  store_artifacts:
    path: src/out/Default/dist.zip
    destination: dist.zip

step-electron-maybe-chromedriver-gn-gen: &step-electron-maybe-chromedriver-gn-gen
  run:
    name: chromedriver GN gen
    command: |
      cd src
      if [ "$TARGET_ARCH" == "arm" ] || [ "$TARGET_ARCH" == "arm64" ]; then
        if [ "$USE_GOMA" == "true" ]; then
          gn gen out/chromedriver --args="import(\"$GN_CONFIG\") import(\"$GN_GOMA_FILE\") is_component_ffmpeg=false proprietary_codecs=false $GN_EXTRA_ARGS $GN_BUILDFLAG_ARGS"
        else
          gn gen out/chromedriver --args="import(\"$GN_CONFIG\") cc_wrapper=\"$SCCACHE_PATH\" is_component_ffmpeg=false proprietary_codecs=false $GN_EXTRA_ARGS $GN_BUILDFLAG_ARGS"
        fi
      fi

step-electron-chromedriver-build: &step-electron-chromedriver-build
  run:
    name: Build chromedriver.zip
    command: |
      cd src
      if [ "$TARGET_ARCH" == "arm" ] || [ "$TARGET_ARCH" == "arm64" ]; then
        export CHROMEDRIVER_DIR="out/chromedriver"
      else
        export CHROMEDRIVER_DIR="out/Default"
      fi
      ninja -C $CHROMEDRIVER_DIR electron:electron_chromedriver -j $NUMBER_OF_NINJA_PROCESSES
      if [ "`uname`" == "Linux" ]; then
        electron/script/strip-binaries.py --target-cpu="$TARGET_ARCH" --file $PWD/$CHROMEDRIVER_DIR/chromedriver
      fi
      ninja -C $CHROMEDRIVER_DIR electron:electron_chromedriver_zip
      if [ "$TARGET_ARCH" == "arm" ] || [ "$TARGET_ARCH" == "arm64" ]; then
        cp out/chromedriver/chromedriver.zip out/Default
      fi

step-electron-chromedriver-store: &step-electron-chromedriver-store
  store_artifacts:
    path: src/out/Default/chromedriver.zip
    destination: chromedriver.zip

step-nodejs-headers-build: &step-nodejs-headers-build
  run:
    name: Build Node.js headers
    command: |
      cd src
      ninja -C out/Default third_party/electron_node:headers

step-nodejs-headers-store: &step-nodejs-headers-store
  store_artifacts:
    path: src/out/Default/gen/node_headers.tar.gz
    destination: node_headers.tar.gz

step-native-unittests-store: &step-native-unittests-store
  store_artifacts:
    path: src/out/Default/shell_browser_ui_unittests
    destination: shell_browser_ui_unittests

step-electron-publish: &step-electron-publish
  run:
    name: Publish Electron Dist
    command: |
      if [ "`uname`" == "Darwin" ]; then
        rm -rf src/out/Default/obj
      fi

      cd src/electron
      if [ "$UPLOAD_TO_S3" == "1" ]; then
        echo 'Uploading Electron release distribution to S3'
        script/release/uploaders/upload.py --upload_to_s3
      else
        echo 'Uploading Electron release distribution to Github releases'
        script/release/uploaders/upload.py
      fi

step-persist-data-for-tests: &step-persist-data-for-tests
  persist_to_workspace:
    root: .
    paths:
      # Build artifacts
      - src/out/Default/dist.zip
      - src/out/Default/mksnapshot.zip
      - src/out/Default/chromedriver.zip
      - src/out/Default/shell_browser_ui_unittests
      - src/out/Default/gen/node_headers
      - src/out/ffmpeg/ffmpeg.zip
      - src/electron
      - src/third_party/electron_node
      - src/third_party/nan

step-electron-dist-unzip: &step-electron-dist-unzip
  run:
    name: Unzip dist.zip
    command: |
      cd src/out/Default
      # -o  overwrite files WITHOUT prompting
      # TODO(alexeykuzmin): Remove '-o' when it's no longer needed.
      # -: allows to extract archive members into  locations  outside
      #    of the current ``extraction root folder''.
      #    ASan builds have the llvm-symbolizer binaries listed as
      #    runtime_deps, with their paths as `../../third_party/...`
      #    unzip exits with non-zero code on such zip files unless -: is
      #    passed.
      unzip -:o dist.zip

step-ffmpeg-unzip: &step-ffmpeg-unzip
  run:
    name: Unzip ffmpeg.zip
    command: |
      cd src/out/ffmpeg
      unzip -:o ffmpeg.zip

step-mksnapshot-unzip: &step-mksnapshot-unzip
  run:
    name: Unzip mksnapshot.zip
    command: |
      cd src/out/Default
      unzip -:o mksnapshot.zip

step-chromedriver-unzip: &step-chromedriver-unzip
  run:
    name: Unzip chromedriver.zip
    command: |
      cd src/out/Default
      unzip -:o chromedriver.zip

step-ffmpeg-gn-gen: &step-ffmpeg-gn-gen
  run:
    name: ffmpeg GN gen
    command: |
      cd src
      if [ "$USE_GOMA" == "true" ]; then
        gn gen out/ffmpeg --args="import(\"//electron/build/args/ffmpeg.gn\") import(\"$GN_GOMA_FILE\") $GN_EXTRA_ARGS"
      else
        gn gen out/ffmpeg --args="import(\"//electron/build/args/ffmpeg.gn\") cc_wrapper=\"$SCCACHE_PATH\" $GN_EXTRA_ARGS"
      fi

step-ffmpeg-build: &step-ffmpeg-build
  run:
    name: Non proprietary ffmpeg build
    command: |
      cd src
      ninja -C out/ffmpeg electron:electron_ffmpeg_zip -j $NUMBER_OF_NINJA_PROCESSES

step-verify-ffmpeg: &step-verify-ffmpeg
  run:
    name: Verify ffmpeg
    command: |
      cd src
      python electron/script/verify-ffmpeg.py --source-root "$PWD" --build-dir out/Default --ffmpeg-path out/ffmpeg

step-ffmpeg-store: &step-ffmpeg-store
  store_artifacts:
    path: src/out/ffmpeg/ffmpeg.zip
    destination: ffmpeg.zip

step-verify-mksnapshot: &step-verify-mksnapshot
  run:
    name: Verify mksnapshot
    command: |
      if [ "$IS_ASAN" != "1" ]; then
        cd src
        python electron/script/verify-mksnapshot.py --source-root "$PWD" --build-dir out/Default
      fi

step-verify-chromedriver: &step-verify-chromedriver
  run:
    name: Verify ChromeDriver
    command: |
      if [ "$IS_ASAN" != "1" ]; then
        cd src
        python electron/script/verify-chromedriver.py --source-root "$PWD" --build-dir out/Default
      fi

step-setup-linux-for-headless-testing: &step-setup-linux-for-headless-testing
  run:
    name: Setup for headless testing
    command: |
      if [ "`uname`" != "Darwin" ]; then
        sh -e /etc/init.d/xvfb start
      fi

step-show-sccache-stats: &step-show-sccache-stats
  run:
    name: Check sccache/goma stats after build
    command: |
      if [ "$SCCACHE_PATH" != "" ]; then
        $SCCACHE_PATH -s
      fi
      if [ "$USE_GOMA" == "true" ]; then
        $LOCAL_GOMA_DIR/goma_ctl.py stat
      fi

step-mksnapshot-build: &step-mksnapshot-build
  run:
    name: mksnapshot build
    command: |
      cd src
      ninja -C out/Default electron:electron_mksnapshot -j $NUMBER_OF_NINJA_PROCESSES
      gn desc out/Default v8:run_mksnapshot_default args > out/Default/mksnapshot_args
      if [ "`uname`" != "Darwin" ]; then
        if [ "$TARGET_ARCH" == "arm" ]; then
          electron/script/strip-binaries.py --file $PWD/out/Default/clang_x86_v8_arm/mksnapshot
          electron/script/strip-binaries.py --file $PWD/out/Default/clang_x86_v8_arm/v8_context_snapshot_generator
        elif [ "$TARGET_ARCH" == "arm64" ]; then
          electron/script/strip-binaries.py --file $PWD/out/Default/clang_x64_v8_arm64/mksnapshot
          electron/script/strip-binaries.py --file $PWD/out/Default/clang_x64_v8_arm64/v8_context_snapshot_generator
        else
          electron/script/strip-binaries.py --file $PWD/out/Default/mksnapshot
          electron/script/strip-binaries.py --file $PWD/out/Default/v8_context_snapshot_generator
        fi
      fi
      if [ "$SKIP_DIST_ZIP" != "1" ]; then
        ninja -C out/Default electron:electron_mksnapshot_zip -j $NUMBER_OF_NINJA_PROCESSES
        (cd out/Default; zip mksnapshot.zip mksnapshot_args gen/v8/embedded.S)
      fi

step-mksnapshot-store: &step-mksnapshot-store
  store_artifacts:
    path: src/out/Default/mksnapshot.zip
    destination: mksnapshot.zip

step-hunspell-build: &step-hunspell-build
  run:
    name: hunspell build
    command: |
      cd src
      if [ "$SKIP_DIST_ZIP" != "1" ]; then
        ninja -C out/Default electron:hunspell_dictionaries_zip -j $NUMBER_OF_NINJA_PROCESSES
      fi

step-hunspell-store: &step-hunspell-store
  store_artifacts:
    path: src/out/Default/hunspell_dictionaries.zip
    destination: hunspell_dictionaries.zip

step-maybe-generate-breakpad-symbols: &step-maybe-generate-breakpad-symbols
  run:
    name: Generate breakpad symbols
    command: |
      if [ "$GENERATE_SYMBOLS" == "true" ]; then
        cd src
        ninja -C out/Default electron:electron_symbols
        cd out/Default/breakpad_symbols
        find . -name \*.sym -print0 | xargs -0 npx @sentry/cli@1.51.1 difutil bundle-sources
      fi

step-maybe-zip-symbols: &step-maybe-zip-symbols
  run:
    name: Zip symbols
    command: |
      cd src
      export BUILD_PATH="$PWD/out/Default"
      ninja -C out/Default electron:licenses
      ninja -C out/Default electron:electron_version
      electron/script/zip-symbols.py -b $BUILD_PATH

step-symbols-store: &step-symbols-store
  store_artifacts:
    path: src/out/Default/symbols.zip
    destination: symbols.zip

step-maybe-cross-arch-snapshot: &step-maybe-cross-arch-snapshot
  run:
    name: Generate cross arch snapshot (arm/arm64)
    command: |
      if [ "$TRIGGER_ARM_TEST" == "true" ] && [ -z "$CIRCLE_PR_NUMBER" ]; then
        cd src
        if [ "$TARGET_ARCH" == "arm" ]; then
          export MKSNAPSHOT_PATH="clang_x86_v8_arm"
        elif [ "$TARGET_ARCH" == "arm64" ]; then
          export MKSNAPSHOT_PATH="clang_x64_v8_arm64"
        fi
        cp "out/Default/$MKSNAPSHOT_PATH/mksnapshot" out/Default
        cp "out/Default/$MKSNAPSHOT_PATH/libffmpeg.so" out/Default
        cp "out/Default/$MKSNAPSHOT_PATH/v8_context_snapshot_generator" out/Default
        python electron/script/verify-mksnapshot.py --source-root "$PWD" --build-dir out/Default --create-snapshot-only
        mkdir cross-arch-snapshots
        cp out/Default-mksnapshot-test/*.bin cross-arch-snapshots
      fi

step-maybe-cross-arch-snapshot-store: &step-maybe-cross-arch-snapshot-store
  store_artifacts:
    path: src/cross-arch-snapshots
    destination: cross-arch-snapshots

step-maybe-trigger-arm-test: &step-maybe-trigger-arm-test
  run:
    name: Trigger an arm test on VSTS if applicable
    command: |
      cd src
      # Only run for non-fork prs
      if [ "$TRIGGER_ARM_TEST" == "true" ] && [ -z "$CIRCLE_PR_NUMBER" ]; then
        #Trigger VSTS job, passing along CircleCI job number and branch to build
        echo "Triggering electron-$TARGET_ARCH-testing build on VSTS"
        node electron/script/release/ci-release-build.js --job=electron-$TARGET_ARCH-testing --ci=VSTS --armTest --circleBuildNum=$CIRCLE_BUILD_NUM $CIRCLE_BRANCH
      fi

step-maybe-generate-typescript-defs: &step-maybe-generate-typescript-defs
  run:
    name: Generate type declarations
    command: |
      if [ "`uname`" == "Darwin" ]; then
        cd src/electron
        node script/yarn create-typescript-definitions
      fi

step-fix-known-hosts-linux: &step-fix-known-hosts-linux
  run:
    name: Fix Known Hosts on Linux
    command: |
      if [ "`uname`" == "Linux" ]; then
        ./src/electron/.circleci/fix-known-hosts.sh
      fi

step-ninja-summary: &step-ninja-summary
  run:
    name: Print ninja summary
    command: |
      python depot_tools/post_build_ninja_summary.py -C src/out/Default

step-ninja-report: &step-ninja-report
  store_artifacts:
    path: src/out/Default/.ninja_log
    destination: ninja_log

# Checkout Steps
step-generate-deps-hash: &step-generate-deps-hash
  run:
    name: Generate DEPS Hash
    command: node src/electron/script/generate-deps-hash.js && cat src/electron/.depshash-target

step-touch-sync-done: &step-touch-sync-done
  run:
    name: Touch Sync Done
    command: touch src/electron/.circle-sync-done

# Restore exact src cache based on the hash of DEPS and patches/*
# If no cache is matched EXACTLY then the .circle-sync-done file is empty
# If a cache is matched EXACTLY then the .circle-sync-done file contains "done"
step-maybe-restore-src-cache: &step-maybe-restore-src-cache
  restore_cache:
    keys:
      - v7-src-cache-{{ checksum "src/electron/.depshash" }}
    name: Restoring src cache

# Restore exact or closest git cache based on the hash of DEPS and .circle-sync-done
# If the src cache was restored above then this will match an empty cache
# If the src cache was not restored above then this will match a close git cache
step-maybe-restore-git-cache: &step-maybe-restore-git-cache
  restore_cache:
    paths:
      - ~/.gclient-cache
    keys:
      - v2-gclient-cache-{{ checksum "src/electron/.circle-sync-done" }}-{{ checksum "src/electron/DEPS" }}
      - v2-gclient-cache-{{ checksum "src/electron/.circle-sync-done" }}
    name: Conditionally restoring git cache

step-restore-out-cache: &step-restore-out-cache
  restore_cache:
    paths:
      - ./src/out/Default
    keys:
      - v7-out-cache-{{ checksum "src/electron/.depshash" }}-{{ checksum "src/electron/.depshash-target" }}
    name: Restoring out cache

step-set-git-cache-path: &step-set-git-cache-path
  run:
    name: Set GIT_CACHE_PATH to make gclient to use the cache
    command: |
      # CircleCI does not support interpolation when setting environment variables.
      # https://circleci.com/docs/2.0/env-vars/#setting-an-environment-variable-in-a-shell-command
      echo 'export GIT_CACHE_PATH="$HOME/.gclient-cache"' >> $BASH_ENV

# Persist the git cache based on the hash of DEPS and .circle-sync-done
# If the src cache was restored above then this will persist an empty cache
step-save-git-cache: &step-save-git-cache
  save_cache:
    paths:
      - ~/.gclient-cache
    key: v2-gclient-cache-{{ checksum "src/electron/.circle-sync-done" }}-{{ checksum "src/electron/DEPS" }}
    name: Persisting git cache

step-save-out-cache: &step-save-out-cache
  save_cache:
    paths:
      - ./src/out/Default
    key: v7-out-cache-{{ checksum "src/electron/.depshash" }}-{{ checksum "src/electron/.depshash-target" }}
    name: Persisting out cache

step-run-electron-only-hooks: &step-run-electron-only-hooks
  run:
    name: Run Electron Only Hooks
    command: gclient runhooks --spec="solutions=[{'name':'src/electron','url':None,'deps_file':'DEPS','custom_vars':{'process_deps':False},'managed':False}]"

step-generate-deps-hash-cleanly: &step-generate-deps-hash-cleanly
  run:
    name: Generate DEPS Hash
    command: (cd src/electron && git checkout .) && node src/electron/script/generate-deps-hash.js && cat src/electron/.depshash-target

# Mark the sync as done for future cache saving
step-mark-sync-done: &step-mark-sync-done
  run:
    name: Mark Sync Done
    command: echo DONE > src/electron/.circle-sync-done

# Minimize the size of the cache
step-minimize-workspace-size-from-checkout: &step-minimize-workspace-size-from-checkout
  run:
    name: Remove some unused data to avoid storing it in the workspace/cache
    command: |
      rm -rf src/android_webview
      rm -rf src/ios
      rm -rf src/third_party/blink/web_tests
      rm -rf src/third_party/blink/perf_tests
      rm -rf src/third_party/WebKit/LayoutTests

# Save the src cache based on the deps hash
step-save-src-cache: &step-save-src-cache
  save_cache:
    paths:
      - /portal
    key: v7-src-cache-{{ checksum "/portal/src/electron/.depshash" }}
    name: Persisting src cache

# Check for doc only change
step-check-for-doc-only-change: &step-check-for-doc-only-change
  run:
    name: Check if commit is doc only change
    command: |
      cd src/electron
      node script/yarn install --frozen-lockfile
      if node script/doc-only-change.js --prNumber=$CIRCLE_PR_NUMBER --prURL=$CIRCLE_PULL_REQUEST --prBranch=$CIRCLE_BRANCH; then
        #PR is doc only change; save file with value true to indicate doc only change
        echo "true" > .skip-ci-build
      else
        #PR is not a doc only change; create empty file to indicate check has been done
        touch .skip-ci-build
      fi

step-persist-doc-only-change: &step-persist-doc-only-change
  persist_to_workspace:
    root: .
    paths:
      - src/electron/.skip-ci-build

step-maybe-early-exit-doc-only-change: &step-maybe-early-exit-doc-only-change
  run:
    name: Shortcircuit build if doc only change
    command: |
      if [ -s src/electron/.skip-ci-build ]; then
        circleci-agent step halt
      fi

step-maybe-early-exit-no-doc-change: &step-maybe-early-exit-no-doc-change
  run:
    name: Shortcircuit job if change is not doc only
    command: |
      if [ ! -s src/electron/.skip-ci-build ]; then
        circleci-agent step halt
      fi

step-ts-compile: &step-ts-compile
  run:
    name: Run TS/JS compile on doc only change
    command: |
      cd src
      ninja -C out/Default electron:default_app_js -j $NUMBER_OF_NINJA_PROCESSES
      ninja -C out/Default electron:electron_js2c -j $NUMBER_OF_NINJA_PROCESSES

# Lists of steps.
steps-lint: &steps-lint
  steps:
    - *step-checkout-electron
    - run:
        name: Setup third_party Depot Tools
        command: |
          # "depot_tools" has to be checkout into "//third_party/depot_tools" so pylint.py can a "pylintrc" file.
          git clone https://chromium.googlesource.com/chromium/tools/depot_tools.git src/third_party/depot_tools
          echo 'export PATH="$PATH:'"$PWD"'/src/third_party/depot_tools"' >> $BASH_ENV
    - run:
        name: Download GN Binary
        command: |
          chromium_revision="$(grep -A1 chromium_version src/electron/DEPS | tr -d '\n' | cut -d\' -f4)"
          gn_version="$(curl -sL "https://chromium.googlesource.com/chromium/src/+/${chromium_revision}/DEPS?format=TEXT" | base64 -d | grep gn_version | head -n1 | cut -d\' -f4)"

          cipd ensure -ensure-file - -root . \<<-CIPD
          \$ServiceURL https://chrome-infra-packages.appspot.com/
          @Subdir src/buildtools/linux64
          gn/gn/linux-amd64 $gn_version
          CIPD

          echo 'export CHROMIUM_BUILDTOOLS_PATH="'"$PWD"'/src/buildtools"' >> $BASH_ENV
    - run:
        name: Download clang-format Binary
        command: |
          chromium_revision="$(grep -A1 chromium_version src/electron/DEPS | tr -d '\n' | cut -d\' -f4)"

          sha1_path='buildtools/linux64/clang-format.sha1'
          curl -sL "https://chromium.googlesource.com/chromium/src/+/${chromium_revision}/${sha1_path}?format=TEXT" | base64 -d > "src/${sha1_path}"

          download_from_google_storage.py --no_resume --no_auth --bucket chromium-clang-format -s "src/${sha1_path}"
    - run:
        name: Run Lint
        command: |
          # gn.py tries to find a gclient root folder starting from the current dir.
          # When it fails and returns "None" path, the whole script fails. Let's "fix" it.
          touch .gclient
          # Another option would be to checkout "buildtools" inside the Electron checkout,
          # but then we would lint its contents (at least gn format), and it doesn't pass it.

          cd src/electron
          node script/yarn install --frozen-lockfile
          node script/yarn lint

steps-checkout-and-save-cache: &steps-checkout-and-save-cache
  steps:
    - *step-checkout-electron
    - *step-check-for-doc-only-change
    - *step-persist-doc-only-change
    - *step-maybe-early-exit-doc-only-change
    - *step-depot-tools-get
    - *step-depot-tools-add-to-path
    - *step-restore-brew-cache
    - *step-get-more-space-on-mac
    - *step-install-gnutar-on-mac

    - *step-generate-deps-hash
    - *step-touch-sync-done
    - maybe-restore-portaled-src-cache
    - *step-maybe-restore-git-cache
    - *step-set-git-cache-path
    # This sync call only runs if .circle-sync-done is an EMPTY file
    - *step-gclient-sync
    - store_artifacts:
        path: patches
    - *step-save-git-cache
    # These next few steps reset Electron to the correct commit regardless of which cache was restored
    - run:
        name: Wipe Electron
        command: rm -rf src/electron
    - *step-checkout-electron
    - *step-run-electron-only-hooks
    - *step-generate-deps-hash-cleanly
    - *step-mark-sync-done
    - *step-minimize-workspace-size-from-checkout
    - *step-delete-git-directories
    - run:
        name: Move src folder to the cross-OS portal
        command: |
          sudo mkdir -p /portal
          sudo chown -R $(id -u):$(id -g) /portal
          mv ./src /portal
    - *step-save-src-cache

steps-electron-gn-check: &steps-electron-gn-check
  steps:
    - attach_workspace:
        at: .
    - *step-maybe-early-exit-doc-only-change
    - *step-depot-tools-add-to-path
    - *step-setup-env-for-build
    - *step-gn-gen-default
    - *step-gn-check

steps-electron-ts-compile-for-doc-change: &steps-electron-ts-compile-for-doc-change
  steps:
    # Checkout - Copied ffrom steps-checkout
    - *step-checkout-electron
    - *step-check-for-doc-only-change
    - *step-maybe-early-exit-no-doc-change
    - *step-depot-tools-get
    - *step-depot-tools-add-to-path
    - *step-restore-brew-cache
    - *step-get-more-space-on-mac
    - *step-install-gnutar-on-mac
    - *step-generate-deps-hash
    - *step-touch-sync-done
    - maybe-restore-portaled-src-cache
    - *step-maybe-restore-git-cache
    - *step-set-git-cache-path
    # This sync call only runs if .circle-sync-done is an EMPTY file
    - *step-gclient-sync
    # These next few steps reset Electron to the correct commit regardless of which cache was restored
    - run:
        name: Wipe Electron
        command: rm -rf src/electron
    - *step-checkout-electron
    - *step-run-electron-only-hooks
    - *step-generate-deps-hash-cleanly
    - *step-mark-sync-done
    - *step-minimize-workspace-size-from-checkout

    - *step-depot-tools-add-to-path
    - *step-setup-env-for-build
    - *step-restore-brew-cache
    - *step-get-more-space-on-mac
    - *step-install-npm-deps-on-mac
    - *step-fix-sync-on-mac
    - *step-gn-gen-default

    #Compile ts/js to verify doc change didn't break anything
    - *step-ts-compile

steps-chromedriver-build: &steps-chromedriver-build
  steps:
    - attach_workspace:
        at: .
    - *step-depot-tools-add-to-path
    - *step-setup-env-for-build
    - *step-fix-sync-on-mac

    - *step-electron-maybe-chromedriver-gn-gen
    - *step-electron-chromedriver-build
    - *step-electron-chromedriver-store

    - *step-maybe-notify-slack-failure

steps-native-tests: &steps-native-tests
  steps:
    - attach_workspace:
        at: .
    - *step-depot-tools-add-to-path
    - *step-setup-env-for-build
    - *step-gn-gen-default

    - run:
        name: Build tests
        command: |
          cd src
          ninja -C out/Default $BUILD_TARGET
    - *step-show-sccache-stats

    - *step-setup-linux-for-headless-testing
    - run:
        name: Run tests
        command: |
          mkdir test_results
          python src/electron/script/native-tests.py run \
            --config $TESTS_CONFIG \
            --tests-dir src/out/Default \
            --output-dir test_results  \
            $TESTS_ARGS

    - store_artifacts:
        path: test_results
        destination: test_results  # Put it in the root folder.
    - store_test_results:
        path: test_results

steps-verify-ffmpeg: &steps-verify-ffmpeg
  steps:
    - attach_workspace:
        at: .
    - *step-depot-tools-add-to-path
    - *step-electron-dist-unzip
    - *step-ffmpeg-unzip
    - *step-setup-linux-for-headless-testing

    - *step-verify-ffmpeg
    - *step-maybe-notify-slack-failure

steps-tests: &steps-tests
  steps:
    - attach_workspace:
        at: .
    - *step-maybe-early-exit-doc-only-change
    - *step-depot-tools-add-to-path
    - *step-electron-dist-unzip
    - *step-mksnapshot-unzip
    - *step-chromedriver-unzip
    - *step-setup-linux-for-headless-testing
    - *step-restore-brew-cache
    - *step-fix-known-hosts-linux
    - *step-install-signing-cert-on-mac

    - run:
        name: Run Electron tests
        environment:
          MOCHA_REPORTER: mocha-multi-reporters
          ELECTRON_TEST_RESULTS_DIR: junit
          MOCHA_MULTI_REPORTERS: mocha-junit-reporter, tap
          ELECTRON_DISABLE_SECURITY_WARNINGS: 1
        command: |
          cd src
<<<<<<< HEAD
          if [ "$IS_ASAN" == "1" ]; then
            ASAN_SYMBOLIZE="$PWD/tools/valgrind/asan/asan_symbolize.py --executable-path=$PWD/out/Default/electron"
            export ASAN_OPTIONS="symbolize=0 handle_abort=1"
            export G_SLICE=always-malloc
            export NSS_DISABLE_ARENA_FREE_LIST=1
            export NSS_DISABLE_UNLOAD=1
            export LLVM_SYMBOLIZER_PATH=$PWD/third_party/llvm-build/Release+Asserts/bin/llvm-symbolizer
            echo "Piping output to ASAN_SYMBOLIZE ($ASAN_SYMBOLIZE)"
            (cd electron && node script/yarn test --runners=main --enable-logging --files $(circleci tests glob spec-main/*-spec.ts | circleci tests split)) 2>&1 | $ASAN_SYMBOLIZE
            (cd electron && node script/yarn test --runners=remote --enable-logging --files $(circleci tests glob spec/*-spec.js | circleci tests split)) 2>&1 | $ASAN_SYMBOLIZE
          else
            (cd electron && node script/yarn test --runners=main --enable-logging --files $(circleci tests glob spec-main/*-spec.ts | circleci tests split))
            (cd electron && node script/yarn test --runners=remote --enable-logging --files $(circleci tests glob spec/*-spec.js | circleci tests split))
          fi
=======
          (cd electron && node script/yarn test --runners=main --trace-uncaught --enable-logging --files $(circleci tests glob spec-main/*-spec.ts | circleci tests split))
          (cd electron && node script/yarn test --runners=remote --trace-uncaught --enable-logging --files $(circleci tests glob spec/*-spec.js | circleci tests split))
>>>>>>> de44d28c
    - run:
        name: Check test results existence
        command: |
          cd src

          # Check if test results exist and are not empty.
          if [ ! -s "junit/test-results-remote.xml" ]; then
            exit 1
          fi
          if [ ! -s "junit/test-results-main.xml" ]; then
            exit 1
          fi
    - store_test_results:
        path: src/junit

    - *step-verify-mksnapshot
    - *step-verify-chromedriver

    - *step-maybe-notify-slack-failure

steps-test-nan: &steps-test-nan
  steps:
    - attach_workspace:
          at: .
    - *step-maybe-early-exit-doc-only-change
    - *step-depot-tools-add-to-path
    - *step-electron-dist-unzip
    - *step-setup-linux-for-headless-testing
    - *step-fix-known-hosts-linux
    - run:
        name: Run Nan Tests
        command: |
          cd src
          node electron/script/nan-spec-runner.js

steps-test-node: &steps-test-node
  steps:
    - attach_workspace:
          at: .
    - *step-maybe-early-exit-doc-only-change
    - *step-depot-tools-add-to-path
    - *step-electron-dist-unzip
    - *step-setup-linux-for-headless-testing
    - *step-fix-known-hosts-linux
    - run:
        name: Run Node Tests
        command: |
          cd src
          node electron/script/node-spec-runner.js --default --jUnitDir=junit
    - store_test_results:
        path: src/junit

chromium-upgrade-branches: &chromium-upgrade-branches
  /chromium\-upgrade\/[0-9]+/

# Command Aliases
commands:
  maybe-restore-portaled-src-cache:
    steps:
      - run:
          name: Prepare for cross-OS sync restore
          command: |
            sudo mkdir -p /portal
            sudo chown -R $(id -u):$(id -g) /portal
      - *step-maybe-restore-src-cache
      - run:
          name: Fix the src cache restore point on macOS
          command: |
            if [ -d "/portal/src" ]; then
              echo Relocating Cache
              rm -rf src
              mv /portal/src ./
            fi
  checkout-from-cache:
    steps:
      - *step-checkout-electron
      - *step-maybe-early-exit-doc-only-change
      - *step-depot-tools-get
      - *step-depot-tools-add-to-path
      - *step-generate-deps-hash
      - maybe-restore-portaled-src-cache
      - run:
          name: Ensure src checkout worked
          command: |
            if [ ! -d "src/third_party/blink" ]; then
              echo src cache was not restored for some reason, idk what happened here...
              exit 1
            fi
      - run:
          name: Wipe Electron
          command: rm -rf src/electron
      - *step-checkout-electron
      - *step-run-electron-only-hooks
      - *step-generate-deps-hash-cleanly
  electron-build:
    parameters:
      attach:
        type: boolean
        default: false
      persist:
        type: boolean
        default: true
      persist-checkout:
        type: boolean
        default: false
      checkout:
        type: boolean
        default: true
      checkout-and-assume-cache:
        type: boolean
        default: false
      build:
        type: boolean
        default: true
      use-out-cache:
        type: boolean
        default: true
      restore-src-cache:
        type: boolean
        default: true
      preserve-vendor-dirs:
        type: boolean
        default: false
      build-nonproprietary-ffmpeg:
        type: boolean
        default: true
    steps:
      - when:
          condition: << parameters.attach >>
          steps:
            - attach_workspace:
                at: .
      - *step-restore-brew-cache
      - *step-install-gnutar-on-mac
      - *step-save-brew-cache
      - when:
          condition: << parameters.checkout-and-assume-cache >>
          steps:
            - checkout-from-cache
      - when:
          condition: << parameters.checkout >>
          steps:
            # Checkout - Copied ffrom steps-checkout
            - *step-checkout-electron
            - *step-check-for-doc-only-change
            - *step-persist-doc-only-change
            - *step-maybe-early-exit-doc-only-change
            - *step-depot-tools-get
            - *step-depot-tools-add-to-path
            - *step-get-more-space-on-mac
            - *step-generate-deps-hash
            - *step-touch-sync-done
            - when:
                condition: << parameters.restore-src-cache >>
                steps:
                  - maybe-restore-portaled-src-cache
            - *step-maybe-restore-git-cache
            - *step-set-git-cache-path
            # This sync call only runs if .circle-sync-done is an EMPTY file
            - *step-gclient-sync
            - store_artifacts:
                path: patches
            # These next few steps reset Electron to the correct commit regardless of which cache was restored
            - when:
                condition: << parameters.preserve-vendor-dirs >>
                steps:
                  - run:
                      name: Preserve vendor dirs for release
                      command: |
                        mv src/electron/vendor/boto .
                        mv src/electron/vendor/requests .
            - run:
                name: Wipe Electron
                command: rm -rf src/electron
            - *step-checkout-electron
            - *step-run-electron-only-hooks
            - when:
                condition: << parameters.preserve-vendor-dirs >>
                steps:
                  - run:
                      name: Preserve vendor dirs for release
                      command: |
                        rm -rf src/electron/vendor/boto
                        rm -rf src/electron/vendor/requests
                        mv boto src/electron/vendor
                        mv requests src/electron/vendor/requests
            - *step-generate-deps-hash-cleanly
            - *step-mark-sync-done
            - *step-minimize-workspace-size-from-checkout
            - when:
                condition: << parameters.persist-checkout >>
                steps:
                  - persist_to_workspace:
                      root: .
                      paths:
                        - depot_tools
                        - src

      - when:
          condition: << parameters.build >>
          steps:
            - *step-depot-tools-add-to-path
            - *step-setup-env-for-build
            - *step-setup-goma-for-build
            - *step-get-more-space-on-mac
            - *step-fix-sync-on-mac
            - *step-delete-git-directories

            # Electron app
            - when:
                condition: << parameters.use-out-cache >>
                steps:
                  - *step-restore-out-cache
            - *step-gn-gen-default
            - *step-electron-build
            - *step-ninja-summary
            - *step-ninja-report
            - *step-maybe-electron-dist-strip
            - *step-electron-dist-build
            - *step-electron-dist-store

            # Native test targets
            - *step-native-unittests-build
            - *step-native-unittests-store

            # Node.js headers
            - *step-nodejs-headers-build
            - *step-nodejs-headers-store

            - *step-show-sccache-stats

            # mksnapshot
            - *step-mksnapshot-build
            - *step-mksnapshot-store
            - *step-maybe-cross-arch-snapshot
            - *step-maybe-cross-arch-snapshot-store

            # chromedriver
            - *step-electron-maybe-chromedriver-gn-gen
            - *step-electron-chromedriver-build
            - *step-electron-chromedriver-store

            - when:
                condition: << parameters.build-nonproprietary-ffmpeg >>
                steps:
                  # ffmpeg
                  - *step-ffmpeg-gn-gen
                  - *step-ffmpeg-build
                  - *step-ffmpeg-store

            # hunspell
            - *step-hunspell-build
            - *step-hunspell-store

      # Save all data needed for a further tests run.
      - when:
          condition: << parameters.persist >>
          steps:
            - *step-persist-data-for-tests

      - when:
          condition: << parameters.build >>
          steps:
            - *step-maybe-generate-breakpad-symbols
            - *step-maybe-zip-symbols
            - *step-symbols-store

      - when:
          condition: << parameters.build >>
          steps:
            - run:
                name: Remove the big things on macOS, this seems to be better on average
                command: |
                  if [ "`uname`" == "Darwin" ]; then
                    mkdir -p src/out/Default
                    cd src/out/Default
                    find . -type f -size +50M -delete
                    mkdir -p gen/electron
                    cd gen/electron
                    # These files do not seem to like being in a cache, let us remove them
                    find . -type f -name '*_pkg_info' -delete
                  fi
            - when:
                condition: << parameters.use-out-cache >>
                steps:
                  - *step-save-out-cache

            # Trigger tests on arm hardware if needed
            - *step-maybe-trigger-arm-test

            - *step-maybe-notify-slack-failure

  electron-publish:
    parameters:
      attach:
        type: boolean
        default: false
      checkout:
        type: boolean
        default: true
    steps:
      - when:
          condition: << parameters.attach >>
          steps:
            - attach_workspace:
                at: .
      - when:
          condition: << parameters.checkout >>
          steps:
            - *step-depot-tools-get
      - *step-depot-tools-add-to-path
      - *step-restore-brew-cache
      - *step-get-more-space-on-mac
      - when:
          condition: << parameters.checkout >>
          steps:
            - *step-checkout-electron
            - *step-gclient-sync
            - *step-delete-git-directories
            - *step-minimize-workspace-size-from-checkout
      - *step-fix-sync-on-mac            
      - *step-setup-env-for-build
      - *step-gn-gen-default

      # Electron app
      - *step-electron-build
      - *step-show-sccache-stats
      - *step-maybe-generate-breakpad-symbols
      - *step-maybe-electron-dist-strip
      - *step-electron-dist-build
      - *step-electron-dist-store
      - *step-maybe-zip-symbols
      - *step-symbols-store

      # mksnapshot
      - *step-mksnapshot-build
      - *step-mksnapshot-store

      # chromedriver
      - *step-electron-maybe-chromedriver-gn-gen
      - *step-electron-chromedriver-build
      - *step-electron-chromedriver-store

      # Node.js headers
      - *step-nodejs-headers-build
      - *step-nodejs-headers-store

      # ffmpeg
      - *step-ffmpeg-gn-gen
      - *step-ffmpeg-build
      - *step-ffmpeg-store

      # hunspell
      - *step-hunspell-build
      - *step-hunspell-store

      # typescript defs
      - *step-maybe-generate-typescript-defs

      # Publish
      - *step-electron-publish      

# List of all jobs.
jobs:
  # Layer 0: Lint. Standalone.
  lint:
    <<: *machine-linux-medium
    environment:
      <<: *env-linux-medium
    <<: *steps-lint

  ts-compile-doc-change:
    <<: *machine-linux-medium
    environment:
      <<: *env-linux-medium
      <<: *env-testing-build
    <<: *steps-electron-ts-compile-for-doc-change

  # Layer 1: Checkout.
  linux-checkout:
    <<: *machine-linux-2xlarge
    environment:
      <<: *env-linux-2xlarge
      GCLIENT_EXTRA_ARGS: '--custom-var=checkout_arm=True --custom-var=checkout_arm64=True --custom-var=checkout_boto=True --custom-var=checkout_requests=True'
    steps:
      - electron-build:
          persist: false
          build: false
          checkout: true
          persist-checkout: true
          restore-src-cache: false
          preserve-vendor-dirs: true

  linux-checkout-fast:
    <<: *machine-linux-2xlarge
    environment:
      <<: *env-linux-2xlarge
      GCLIENT_EXTRA_ARGS: '--custom-var=checkout_arm=True --custom-var=checkout_arm64=True'
    steps:
      - electron-build:
          persist: false
          build: false
          checkout: true
          persist-checkout: true

  linux-checkout-and-save-cache:
    <<: *machine-linux-2xlarge
    environment:
      <<: *env-linux-2xlarge
      GCLIENT_EXTRA_ARGS: '--custom-var=checkout_arm=True --custom-var=checkout_arm64=True'
    <<: *steps-checkout-and-save-cache

  linux-checkout-for-native-tests:
    <<: *machine-linux-2xlarge
    environment:
      <<: *env-linux-2xlarge
      GCLIENT_EXTRA_ARGS: '--custom-var=checkout_pyyaml=True'
    steps:
      - electron-build:
          persist: false
          build: false
          checkout: true
          persist-checkout: true

  linux-checkout-for-native-tests-with-no-patches:
    <<: *machine-linux-2xlarge
    environment:
      <<: *env-linux-2xlarge
      GCLIENT_EXTRA_ARGS: '--custom-var=apply_patches=False --custom-var=checkout_pyyaml=True'
    steps:
      - electron-build:
          persist: false
          build: false
          checkout: true
          persist-checkout: true

  mac-checkout:
    <<: *machine-linux-2xlarge
    environment:
      <<: *env-linux-2xlarge
      <<: *env-testing-build
      <<: *env-macos-build
      GCLIENT_EXTRA_ARGS: '--custom-var=checkout_mac=True --custom-var=host_os=mac --custom-var=checkout_boto=True --custom-var=checkout_requests=True'
    steps:
      - electron-build:
          persist: false
          build: false
          checkout: true
          persist-checkout: true
          restore-src-cache: false
          preserve-vendor-dirs: true

  mac-checkout-fast:
    <<: *machine-linux-2xlarge
    environment:
      <<: *env-linux-2xlarge
      <<: *env-testing-build
      <<: *env-macos-build
      GCLIENT_EXTRA_ARGS: '--custom-var=checkout_mac=True --custom-var=host_os=mac'
    steps:
      - electron-build:
          persist: false
          build: false
          checkout: true
          persist-checkout: true

  mac-checkout-and-save-cache:
    <<: *machine-linux-2xlarge
    environment:
      <<: *env-linux-2xlarge
      <<: *env-testing-build
      <<: *env-macos-build
      GCLIENT_EXTRA_ARGS: '--custom-var=checkout_mac=True --custom-var=host_os=mac'
    <<: *steps-checkout-and-save-cache

  # Layer 2: Builds.
  linux-x64-testing:
    <<: *machine-linux-xlarge
    environment:
      <<: *env-global
      <<: *env-testing-build
      <<: *env-ninja-status
      GCLIENT_EXTRA_ARGS: '--custom-var=checkout_arm=True --custom-var=checkout_arm64=True'
    steps:
      - electron-build:
          persist: true
          checkout: true
          use-out-cache: false

  linux-x64-testing-asan:
    <<: *machine-linux-xlarge
    environment:
      <<: *env-global
      <<: *env-testing-build
      <<: *env-ninja-status
      CHECK_DIST_MANIFEST: '0'
      GCLIENT_EXTRA_ARGS: '--custom-var=checkout_arm=True --custom-var=checkout_arm64=True'
      GN_EXTRA_ARGS: 'is_asan = true'
    steps:
      - electron-build:
          persist: true
          checkout: true
          use-out-cache: false
          build-nonproprietary-ffmpeg: false

  linux-x64-testing-no-run-as-node:
    <<: *machine-linux-2xlarge
    environment:
      <<: *env-linux-2xlarge
      <<: *env-testing-build
      <<: *env-ninja-status
      <<: *env-disable-run-as-node
      GCLIENT_EXTRA_ARGS: '--custom-var=checkout_arm=True --custom-var=checkout_arm64=True'
    steps:
      - electron-build:
          persist: false
          checkout: true
          use-out-cache: false

  linux-x64-testing-gn-check:
    <<: *machine-linux-medium
    environment:
      <<: *env-linux-medium
      <<: *env-testing-build
    <<: *steps-electron-gn-check

  linux-x64-chromedriver:
    <<: *machine-linux-medium
    environment:
      <<: *env-linux-medium
      <<: *env-release-build
      <<: *env-send-slack-notifications
    <<: *steps-chromedriver-build

  linux-x64-release:
    <<: *machine-linux-2xlarge
    environment:
      <<: *env-linux-2xlarge-release
      <<: *env-release-build
      <<: *env-send-slack-notifications
      <<: *env-ninja-status
      GCLIENT_EXTRA_ARGS: '--custom-var=checkout_arm=True --custom-var=checkout_arm64=True'
    steps:
      - electron-build:
          persist: true
          checkout: true

  linux-x64-publish:
    <<: *machine-linux-2xlarge
    environment:
      <<: *env-linux-2xlarge-release
      GCLIENT_EXTRA_ARGS: '--custom-var=checkout_boto=True --custom-var=checkout_requests=True'
      <<: *env-release-build
      <<: *env-enable-sccache
      UPLOAD_TO_S3: << pipeline.parameters.upload-to-s3 >>
    steps:
      - electron-publish:  
          attach: false
          checkout: true

  linux-x64-publish-skip-checkout:
    <<: *machine-linux-2xlarge
    environment:
      <<: *env-linux-2xlarge-release
      <<: *env-release-build
      <<: *env-enable-sccache
      UPLOAD_TO_S3: << pipeline.parameters.upload-to-s3 >>
    steps:
      - electron-publish:  
          attach: true
          checkout: false

  linux-ia32-testing:
    <<: *machine-linux-xlarge
    environment:
      <<: *env-global
      <<: *env-ia32
      <<: *env-testing-build
      <<: *env-ninja-status
      GCLIENT_EXTRA_ARGS: '--custom-var=checkout_arm=True --custom-var=checkout_arm64=True'
    steps:
      - electron-build:
          persist: true
          checkout: true
          use-out-cache: false

  linux-ia32-chromedriver:
    <<: *machine-linux-medium
    environment:
      <<: *env-linux-medium
      <<: *env-ia32
      <<: *env-release-build
      <<: *env-send-slack-notifications
    <<: *steps-chromedriver-build

  linux-ia32-release:
    <<: *machine-linux-2xlarge
    environment:
      <<: *env-linux-2xlarge-release
      <<: *env-ia32
      <<: *env-release-build
      <<: *env-send-slack-notifications
      <<: *env-ninja-status
      GCLIENT_EXTRA_ARGS: '--custom-var=checkout_arm=True --custom-var=checkout_arm64=True'
    steps:
      - electron-build:
          persist: true
          checkout: true

  linux-ia32-publish:
    <<: *machine-linux-2xlarge
    environment:
      <<: *env-linux-2xlarge-release
      GCLIENT_EXTRA_ARGS: '--custom-var=checkout_boto=True --custom-var=checkout_requests=True'
      <<: *env-ia32
      <<: *env-release-build
      <<: *env-enable-sccache
      <<: *env-32bit-release
      UPLOAD_TO_S3: << pipeline.parameters.upload-to-s3 >>
    steps:
      - electron-publish:  
          attach: false
          checkout: true

  linux-ia32-publish-skip-checkout:
    <<: *machine-linux-2xlarge
    environment:
      <<: *env-linux-2xlarge-release
      <<: *env-ia32
      <<: *env-release-build
      <<: *env-enable-sccache
      <<: *env-32bit-release
      UPLOAD_TO_S3: << pipeline.parameters.upload-to-s3 >>
    steps:
      - electron-publish:  
          attach: true
          checkout: false

  linux-arm-testing:
    <<: *machine-linux-xlarge
    environment:
      <<: *env-global
      <<: *env-arm
      <<: *env-testing-build
      <<: *env-ninja-status
      TRIGGER_ARM_TEST: true
      GCLIENT_EXTRA_ARGS: '--custom-var=checkout_arm=True --custom-var=checkout_arm64=True'
    steps:
      - electron-build:
          persist: false
          checkout: true
          use-out-cache: false

  linux-arm-chromedriver:
    <<: *machine-linux-medium
    environment:
      <<: *env-linux-medium
      <<: *env-arm
      <<: *env-release-build
      <<: *env-send-slack-notifications
    <<: *steps-chromedriver-build

  linux-arm-release:
    <<: *machine-linux-2xlarge
    environment:
      <<: *env-linux-2xlarge-release
      <<: *env-arm
      <<: *env-release-build
      <<: *env-send-slack-notifications
      <<: *env-ninja-status
      GCLIENT_EXTRA_ARGS: '--custom-var=checkout_arm=True --custom-var=checkout_arm64=True'
    steps:
      - electron-build:
          persist: false
          checkout: true

  linux-arm-publish:
    <<: *machine-linux-2xlarge
    environment:
      <<: *env-linux-2xlarge-release
      <<: *env-arm
      <<: *env-release-build
      <<: *env-enable-sccache
      <<: *env-32bit-release
      GCLIENT_EXTRA_ARGS: '--custom-var=checkout_arm=True --custom-var=checkout_boto=True --custom-var=checkout_requests=True'
      UPLOAD_TO_S3: << pipeline.parameters.upload-to-s3 >>
    steps:
      - electron-publish:  
          attach: false
          checkout: true

  linux-arm-publish-skip-checkout:
    <<: *machine-linux-2xlarge
    environment:
      <<: *env-linux-2xlarge-release
      <<: *env-arm
      <<: *env-release-build
      <<: *env-enable-sccache
      <<: *env-32bit-release
      UPLOAD_TO_S3: << pipeline.parameters.upload-to-s3 >>
    steps:
      - electron-publish:  
          attach: true
          checkout: false

  linux-arm64-testing:
    <<: *machine-linux-xlarge
    environment:
      <<: *env-global
      <<: *env-arm64
      <<: *env-testing-build
      <<: *env-ninja-status
      TRIGGER_ARM_TEST: true
      GCLIENT_EXTRA_ARGS: '--custom-var=checkout_arm=True --custom-var=checkout_arm64=True'
    steps:
      - electron-build:
          persist: false
          checkout: true
          use-out-cache: false

  linux-arm64-testing-gn-check:
    <<: *machine-linux-medium
    environment:
      <<: *env-linux-medium
      <<: *env-arm64
      <<: *env-testing-build
    <<: *steps-electron-gn-check

  linux-arm64-chromedriver:
    <<: *machine-linux-medium
    environment:
      <<: *env-linux-medium
      <<: *env-arm64
      <<: *env-release-build
      <<: *env-send-slack-notifications
    <<: *steps-chromedriver-build

  linux-arm64-release:
    <<: *machine-linux-2xlarge
    environment:
      <<: *env-linux-2xlarge-release
      <<: *env-arm64
      <<: *env-release-build
      <<: *env-send-slack-notifications
      <<: *env-ninja-status
      GCLIENT_EXTRA_ARGS: '--custom-var=checkout_arm=True --custom-var=checkout_arm64=True'
    steps:
      - electron-build:
          persist: false
          checkout: true

  linux-arm64-publish:
    <<: *machine-linux-2xlarge
    environment:
      <<: *env-linux-2xlarge-release
      <<: *env-arm64
      <<: *env-release-build
      <<: *env-enable-sccache
      GCLIENT_EXTRA_ARGS: '--custom-var=checkout_arm64=True --custom-var=checkout_boto=True --custom-var=checkout_requests=True'
      UPLOAD_TO_S3: << pipeline.parameters.upload-to-s3 >>
    steps:
      - electron-publish:  
          attach: false
          checkout: true

  linux-arm64-publish-skip-checkout:
    <<: *machine-linux-2xlarge
    environment:
      <<: *env-linux-2xlarge-release
      <<: *env-arm64
      <<: *env-release-build
      <<: *env-enable-sccache
      UPLOAD_TO_S3: << pipeline.parameters.upload-to-s3 >>
    steps:
      - electron-publish:  
          attach: true
          checkout: false

  osx-testing:
    <<: *machine-mac-large
    environment:
      <<: *env-mac-large
      <<: *env-testing-build
      <<: *env-ninja-status
      <<: *env-macos-build
      GCLIENT_EXTRA_ARGS: '--custom-var=checkout_mac=True --custom-var=host_os=mac'
    steps:
      - electron-build:
          persist: true
          checkout: false
          checkout-and-assume-cache: true
          attach: false

  osx-testing-gn-check:
    <<: *machine-mac
    environment:
      <<: *env-machine-mac
      <<: *env-testing-build
    <<: *steps-electron-gn-check

  osx-chromedriver:
    <<: *machine-mac
    environment:
      <<: *env-machine-mac
      <<: *env-release-build
      <<: *env-send-slack-notifications
    <<: *steps-chromedriver-build

  osx-release:
    <<: *machine-mac-large
    environment:
      <<: *env-mac-large
      <<: *env-release-build
      <<: *env-ninja-status
      GCLIENT_EXTRA_ARGS: '--custom-var=checkout_mac=True --custom-var=host_os=mac'
    steps:
      - electron-build:
          persist: true
          checkout: false
          checkout-and-assume-cache: true
          attach: false

  osx-publish:
    <<: *machine-mac-large
    environment:
      <<: *env-mac-large-release
      <<: *env-release-build
      <<: *env-enable-sccache
      GCLIENT_EXTRA_ARGS: '--custom-var=checkout_boto=True --custom-var=checkout_requests=True'
      UPLOAD_TO_S3: << pipeline.parameters.upload-to-s3 >>
    steps:
      - electron-publish:  
          attach: false
          checkout: true

  osx-publish-skip-checkout:
    <<: *machine-mac-large
    environment:
      <<: *env-mac-large-release
      <<: *env-release-build
      <<: *env-enable-sccache
      UPLOAD_TO_S3: << pipeline.parameters.upload-to-s3 >>
    steps:
      - electron-publish:  
          attach: true
          checkout: false

  mas-testing:
    <<: *machine-mac-large
    environment:
      <<: *env-mac-large
      <<: *env-mas
      <<: *env-testing-build
      <<: *env-ninja-status
      <<: *env-macos-build
      GCLIENT_EXTRA_ARGS: '--custom-var=checkout_mac=True --custom-var=host_os=mac'
    steps:
      - electron-build:
          persist: true
          checkout: false
          checkout-and-assume-cache: true
          attach: false

  mas-testing-gn-check:
    <<: *machine-mac
    environment:
      <<: *env-machine-mac
      <<: *env-mas
      <<: *env-testing-build
    <<: *steps-electron-gn-check

  mas-release:
    <<: *machine-mac-large
    environment:
      <<: *env-mac-large
      <<: *env-mas
      <<: *env-release-build
      <<: *env-ninja-status
      GCLIENT_EXTRA_ARGS: '--custom-var=checkout_mac=True --custom-var=host_os=mac'
    steps:
      - electron-build:
          persist: true
          checkout: false
          checkout-and-assume-cache: true
          attach: false
  
  mas-publish:
    <<: *machine-mac-large
    environment:
      <<: *env-mac-large-release
      <<: *env-mas
      <<: *env-release-build
      <<: *env-enable-sccache
      GCLIENT_EXTRA_ARGS: '--custom-var=checkout_boto=True --custom-var=checkout_requests=True'
      UPLOAD_TO_S3: << pipeline.parameters.upload-to-s3 >>
    steps:
      - electron-publish:  
          attach: false
          checkout: true

  mas-publish-skip-checkout:
    <<: *machine-mac-large
    environment:
      <<: *env-mac-large-release
      <<: *env-mas
      <<: *env-release-build
      <<: *env-enable-sccache
      UPLOAD_TO_S3: << pipeline.parameters.upload-to-s3 >>
    steps:
      - electron-publish:  
          attach: true
          checkout: false

  # Layer 3: Tests.
  linux-x64-unittests:
    <<: *machine-linux-2xlarge
    environment:
      <<: *env-linux-2xlarge
      <<: *env-unittests
      <<: *env-headless-testing
    <<: *steps-native-tests

  linux-x64-disabled-unittests:
    <<: *machine-linux-2xlarge
    environment:
      <<: *env-linux-2xlarge
      <<: *env-unittests
      <<: *env-headless-testing
      TESTS_ARGS: '--only-disabled-tests'
    <<: *steps-native-tests

  linux-x64-chromium-unittests:
    <<: *machine-linux-2xlarge
    environment:
      <<: *env-linux-2xlarge
      <<: *env-unittests
      <<: *env-headless-testing
      TESTS_ARGS: '--include-disabled-tests'
    <<: *steps-native-tests

  linux-x64-browsertests:
    <<: *machine-linux-2xlarge
    environment:
      <<: *env-linux-2xlarge
      <<: *env-browsertests
      <<: *env-testing-build
      <<: *env-headless-testing
    <<: *steps-native-tests

  linux-x64-testing-tests:
    <<: *machine-linux-medium
    environment:
      <<: *env-linux-medium
      <<: *env-headless-testing
      <<: *env-stack-dumping
    parallelism: 3
    <<: *steps-tests

  linux-x64-testing-asan-tests:
    <<: *machine-linux-medium
    environment:
      <<: *env-linux-medium
      <<: *env-headless-testing
      <<: *env-stack-dumping
      IS_ASAN: '1'
      DISABLE_CRASH_REPORTER_TESTS: '1'
    parallelism: 3
    <<: *steps-tests

  linux-x64-testing-nan:
    <<: *machine-linux-medium
    environment:
      <<: *env-linux-medium
      <<: *env-headless-testing
      <<: *env-stack-dumping
    <<: *steps-test-nan

  linux-x64-testing-node:
    <<: *machine-linux-2xlarge
    environment:
      <<: *env-linux-medium
      <<: *env-headless-testing
      <<: *env-stack-dumping
    <<: *steps-test-node

  linux-x64-release-tests:
    <<: *machine-linux-medium
    environment:
      <<: *env-linux-medium
      <<: *env-headless-testing
      <<: *env-send-slack-notifications
    <<: *steps-tests

  linux-x64-verify-ffmpeg:
    <<: *machine-linux-medium
    environment:
      <<: *env-linux-medium
      <<: *env-headless-testing
      <<: *env-send-slack-notifications
    <<: *steps-verify-ffmpeg

  linux-ia32-testing-tests:
    <<: *machine-linux-medium
    environment:
      <<: *env-linux-medium
      <<: *env-ia32
      <<: *env-headless-testing
      <<: *env-stack-dumping
    parallelism: 3
    <<: *steps-tests

  linux-ia32-testing-nan:
    <<: *machine-linux-medium
    environment:
      <<: *env-linux-medium
      <<: *env-ia32
      <<: *env-headless-testing
      <<: *env-stack-dumping
    <<: *steps-test-nan

  linux-ia32-testing-node:
    <<: *machine-linux-2xlarge
    environment:
      <<: *env-linux-medium
      <<: *env-ia32
      <<: *env-headless-testing
      <<: *env-stack-dumping
    <<: *steps-test-node

  linux-ia32-release-tests:
    <<: *machine-linux-medium
    environment:
      <<: *env-linux-medium
      <<: *env-ia32
      <<: *env-headless-testing
      <<: *env-send-slack-notifications
    <<: *steps-tests

  linux-ia32-verify-ffmpeg:
    <<: *machine-linux-medium
    environment:
      <<: *env-linux-medium
      <<: *env-ia32
      <<: *env-headless-testing
      <<: *env-send-slack-notifications
    <<: *steps-verify-ffmpeg

  osx-testing-tests:
    <<: *machine-mac-large
    environment:
      <<: *env-mac-large
      <<: *env-stack-dumping
    parallelism: 2
    <<: *steps-tests

  osx-release-tests:
    <<: *machine-mac-large
    environment:
      <<: *env-mac-large
      <<: *env-stack-dumping
      <<: *env-send-slack-notifications
    <<: *steps-tests

  osx-verify-ffmpeg:
    <<: *machine-mac
    environment:
      <<: *env-machine-mac
      <<: *env-send-slack-notifications
    <<: *steps-verify-ffmpeg

  mas-testing-tests:
    <<: *machine-mac-large
    environment:
      <<: *env-mac-large
      <<: *env-stack-dumping
    parallelism: 2
    <<: *steps-tests

  mas-release-tests:
    <<: *machine-mac-large
    environment:
      <<: *env-mac-large
      <<: *env-stack-dumping
      <<: *env-send-slack-notifications
    <<: *steps-tests

  mas-verify-ffmpeg:
    <<: *machine-mac
    environment:
      <<: *env-machine-mac
      <<: *env-send-slack-notifications
    <<: *steps-verify-ffmpeg

  # Layer 4: Summary.
  linux-x64-release-summary:
    <<: *machine-linux-medium
    environment:
      <<: *env-linux-medium
      <<: *env-send-slack-notifications
    steps:
      - *step-maybe-notify-slack-success

  linux-ia32-release-summary:
    <<: *machine-linux-medium
    environment:
      <<: *env-linux-medium
      <<: *env-send-slack-notifications
    steps:
      - *step-maybe-notify-slack-success

  linux-arm-release-summary:
    <<: *machine-linux-medium
    environment:
      <<: *env-linux-medium
      <<: *env-send-slack-notifications
    steps:
      - *step-maybe-notify-slack-success

  linux-arm64-release-summary:
    <<: *machine-linux-medium
    environment:
      <<: *env-linux-medium
      <<: *env-send-slack-notifications
    steps:
      - *step-maybe-notify-slack-success

  mas-release-summary:
    <<: *machine-mac
    environment:
      <<: *env-machine-mac
      <<: *env-send-slack-notifications
    steps:
      - *step-maybe-notify-slack-success

  osx-release-summary:
    <<: *machine-mac
    environment:
      <<: *env-machine-mac
      <<: *env-send-slack-notifications
    steps:
      - *step-maybe-notify-slack-success

workflows:
  version: 2.1

  # The publish workflows below each contain one job so that they are
  # compatible with how sudowoodo works today.  If these workflows are
  # changed to have multiple jobs, then scripts/release/ci-release-build.js
  # will need to be updated and there will most likely need to be changes to
  # sudowoodo

  publish-linux:
    when: << pipeline.parameters.run-linux-publish >>
    jobs:
    - linux-checkout
    - linux-x64-publish-skip-checkout:
        requires:
          - linux-checkout
        context: release-env
    - linux-ia32-publish-skip-checkout:
        requires:
          - linux-checkout
        context: release-env
    - linux-arm-publish-skip-checkout:
        requires:
          - linux-checkout
        context: release-env
    - linux-arm64-publish-skip-checkout:
        requires:
          - linux-checkout
        context: release-env

  publish-x64-linux:
    when: << pipeline.parameters.run-linux-x64-publish >>
    jobs:
    - linux-x64-publish:
        context: release-env

  publish-ia32-linux:
    when: << pipeline.parameters.run-linux-ia32-publish >>
    jobs:
    - linux-ia32-publish:
        context: release-env

  publish-arm-linux:
    when: << pipeline.parameters.run-linux-arm-publish >>
    jobs:
    - linux-arm-publish:
        context: release-env

  publish-arm64-linux:
    when: << pipeline.parameters.run-linux-arm64-publish >>
    jobs:
    - linux-arm64-publish:
        context: release-env

  publish-osx:
    when: << pipeline.parameters.run-osx-publish >>
    jobs:
    - osx-publish:
        context: release-env

  publish-mas:
    when: << pipeline.parameters.run-mas-publish >>
    jobs:
    - mas-publish:
        context: release-env

  publish-macos:
    when: << pipeline.parameters.run-macos-publish >>
    jobs:
    - mac-checkout
    - osx-publish-skip-checkout:
        requires:
          - mac-checkout
    - mas-publish-skip-checkout:
        requires:
          - mac-checkout

  lint:
    when: << pipeline.parameters.run-lint >>
    jobs:
      - lint

  build-linux:
    when: << pipeline.parameters.run-build-linux >>
    jobs:
      - linux-checkout-fast
      - linux-checkout-and-save-cache

      - linux-x64-testing
      - linux-x64-testing-asan
      - linux-x64-testing-no-run-as-node
      - linux-x64-testing-gn-check:
          requires:
            - linux-checkout-fast
      - linux-x64-testing-tests:
          requires:
            - linux-x64-testing
      - linux-x64-testing-asan-tests:
          requires:
            - linux-x64-testing-asan
      - linux-x64-testing-nan:
          requires:
            - linux-x64-testing
      - linux-x64-testing-node:
          requires:
            - linux-x64-testing

      - linux-ia32-testing
      - linux-ia32-testing-tests:
          requires:
            - linux-ia32-testing
      - linux-ia32-testing-nan:
          requires:
            - linux-ia32-testing
      - linux-ia32-testing-node:
          requires:
            - linux-ia32-testing

      - linux-arm-testing

      - linux-arm64-testing
      - linux-arm64-testing-gn-check:
          requires:
            - linux-checkout-fast
      - ts-compile-doc-change

  build-mac:
    when: << pipeline.parameters.run-build-mac >>
    jobs:
      - mac-checkout-fast
      - mac-checkout-and-save-cache

      - osx-testing:
          requires:
            - mac-checkout-and-save-cache

      - osx-testing-gn-check:
          requires:
            - mac-checkout-fast

      - osx-testing-tests:
          requires:
            - osx-testing

      - mas-testing:
          requires:
            - mac-checkout-and-save-cache

      - mas-testing-gn-check:
          requires:
            - mac-checkout-fast

      - mas-testing-tests:
          requires:
            - mas-testing

  nightly-linux-release-test:
    triggers:
      - schedule:
          cron: "0 0 * * *"
          filters:
            branches:
              only:
                - master
                - *chromium-upgrade-branches
    jobs:
      - linux-checkout-fast
      - linux-checkout-and-save-cache

      - linux-x64-release
      - linux-x64-release-tests:
          requires:
            - linux-x64-release
      - linux-x64-verify-ffmpeg:
          requires:
            - linux-x64-release
      - linux-x64-release-summary:
          requires:
            - linux-x64-release
            - linux-x64-release-tests
            - linux-x64-verify-ffmpeg

      - linux-ia32-release
      - linux-ia32-release-tests:
          requires:
            - linux-ia32-release
      - linux-ia32-verify-ffmpeg:
          requires:
            - linux-ia32-release
      - linux-ia32-release-summary:
          requires:
            - linux-ia32-release
            - linux-ia32-release-tests
            - linux-ia32-verify-ffmpeg

      - linux-arm-release
      - linux-arm-release-summary:
          requires:
            - linux-arm-release

      - linux-arm64-release
      - linux-arm64-release-summary:
          requires:
            - linux-arm64-release

  nightly-mac-release-test:
    triggers:
      - schedule:
          cron: "0 0 * * *"
          filters:
            branches:
              only:
                - master
                - *chromium-upgrade-branches
    jobs:
      - mac-checkout-fast
      - mac-checkout-and-save-cache

      - osx-release:
          requires:
            - mac-checkout-and-save-cache
      - osx-release-tests:
          requires:
            - osx-release
      - osx-verify-ffmpeg:
          requires:
            - osx-release
      - osx-release-summary:
          requires:
          - osx-release
          - osx-release-tests
          - osx-verify-ffmpeg

      - mas-release:
          requires:
            - mac-checkout-and-save-cache
      - mas-release-tests:
          requires:
            - mas-release
      - mas-verify-ffmpeg:
          requires:
            - mas-release
      - mas-release-summary:
          requires:
          - mas-release
          - mas-release-tests
          - mas-verify-ffmpeg

  # Various slow and non-essential checks we run only nightly.
  # Sanitizer jobs should be added here.
  linux-checks-nightly:
    triggers:
      - schedule:
          cron: "0 0 * * *"
          filters:
            branches:
              only:
                - master
                - *chromium-upgrade-branches
    jobs:
      - linux-checkout-for-native-tests

      # TODO(alexeykuzmin): Enable it back.
      # Tons of crashes right now, see
      # https://circleci.com/gh/electron/electron/67463
#      - linux-x64-browsertests:
#          requires:
#            - linux-checkout-for-native-tests

      - linux-x64-unittests:
          requires:
            - linux-checkout-for-native-tests

      - linux-x64-disabled-unittests:
          requires:
            - linux-checkout-for-native-tests

      - linux-checkout-for-native-tests-with-no-patches

      - linux-x64-chromium-unittests:
          requires:
            - linux-checkout-for-native-tests-with-no-patches<|MERGE_RESOLUTION|>--- conflicted
+++ resolved
@@ -1162,7 +1162,6 @@
           ELECTRON_DISABLE_SECURITY_WARNINGS: 1
         command: |
           cd src
-<<<<<<< HEAD
           if [ "$IS_ASAN" == "1" ]; then
             ASAN_SYMBOLIZE="$PWD/tools/valgrind/asan/asan_symbolize.py --executable-path=$PWD/out/Default/electron"
             export ASAN_OPTIONS="symbolize=0 handle_abort=1"
@@ -1171,16 +1170,12 @@
             export NSS_DISABLE_UNLOAD=1
             export LLVM_SYMBOLIZER_PATH=$PWD/third_party/llvm-build/Release+Asserts/bin/llvm-symbolizer
             echo "Piping output to ASAN_SYMBOLIZE ($ASAN_SYMBOLIZE)"
-            (cd electron && node script/yarn test --runners=main --enable-logging --files $(circleci tests glob spec-main/*-spec.ts | circleci tests split)) 2>&1 | $ASAN_SYMBOLIZE
-            (cd electron && node script/yarn test --runners=remote --enable-logging --files $(circleci tests glob spec/*-spec.js | circleci tests split)) 2>&1 | $ASAN_SYMBOLIZE
+            (cd electron && node script/yarn test --runners=main --trace-uncaught --enable-logging --files $(circleci tests glob spec-main/*-spec.ts | circleci tests split)) 2>&1 | $ASAN_SYMBOLIZE
+            (cd electron && node script/yarn test --runners=remote --trace-uncaught --enable-logging --files $(circleci tests glob spec/*-spec.js | circleci tests split)) 2>&1 | $ASAN_SYMBOLIZE
           else
             (cd electron && node script/yarn test --runners=main --enable-logging --files $(circleci tests glob spec-main/*-spec.ts | circleci tests split))
             (cd electron && node script/yarn test --runners=remote --enable-logging --files $(circleci tests glob spec/*-spec.js | circleci tests split))
           fi
-=======
-          (cd electron && node script/yarn test --runners=main --trace-uncaught --enable-logging --files $(circleci tests glob spec-main/*-spec.ts | circleci tests split))
-          (cd electron && node script/yarn test --runners=remote --trace-uncaught --enable-logging --files $(circleci tests glob spec/*-spec.js | circleci tests split))
->>>>>>> de44d28c
     - run:
         name: Check test results existence
         command: |
